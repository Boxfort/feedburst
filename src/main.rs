--- conflicted
+++ resolved
@@ -69,9 +69,6 @@
     let only_fetch = matches.value_of("fetch").is_some();
 
     let feeds = {
-<<<<<<< HEAD
-        let mut file = File::open(&config_path)?;
-=======
         let mut file = match config_path {
             ConfigPath::Central(ref path) =>
                 OpenOptions::new()
@@ -85,7 +82,6 @@
                     Error::Msg(format!("Cannot open file {:?}", path))
                 })?,
         };
->>>>>>> fc9a7c99
         let mut text = String::new();
         file.read_to_string(&mut text)?;
 
@@ -293,96 +289,4 @@
     feed.read();
     feed.write_changes(&mut file)?;
     Ok(())
-<<<<<<< HEAD
-=======
-}
-
-impl std::fmt::Display for Error {
-    fn fmt(&self, fmt: &mut std::fmt::Formatter) -> std::fmt::Result {
-        match *self {
-            Error::Io(ref err) => write!(fmt, "IO error: {}", err),
-            Error::Msg(ref err) => write!(fmt, "Error: {}", err),
-            Error::Parse(ref err) => write!(fmt, "Parse error: {:?}", err),
-            Error::Request(ref err) => write!(fmt, "Request error: {}", err),
-            Error::LoadFeed(ref err) => write!(fmt, "Error loading feed: {}", err),
-            Error::ParseFeed(ref err) => write!(fmt, "Error parsing feed: {}", err),
-            Error::BaseDirectory(ref err) => write!(fmt, "Error getting base dir: {}", err),
-        }
-    }
-}
-
-#[derive(Debug)]
-pub enum Error {
-    Io(std::io::Error),
-    Msg(String),
-    Parse(parser::ParseError),
-    ParseFeed(String),
-    Request(reqwest::Error),
-    LoadFeed(feed::LoadFeedError),
-    #[cfg(unix)]
-    BaseDirectory(xdg::BaseDirectoriesError),
-    #[cfg(windows)]
-    BaseDirectory(app_dirs::AppDirsError),
-}
-
-impl From<std::io::Error> for Error {
-    fn from(err: std::io::Error) -> Error {
-        Error::Io(err)
-    }
-}
-
-impl From<parser::ParseError> for Error {
-    fn from(err: parser::ParseError) -> Error {
-        Error::Parse(err)
-    }
-}
-
-impl From<feed::LoadFeedError> for Error {
-    fn from(err: feed::LoadFeedError) -> Error {
-        Error::LoadFeed(err)
-    }
-}
-
-impl From<reqwest::Error> for Error {
-    fn from(err: reqwest::Error) -> Error {
-        Error::Request(err)
-    }
-}
-
-#[cfg(unix)]
-impl From<xdg::BaseDirectoriesError> for Error {
-    fn from(err: xdg::BaseDirectoriesError) -> Error {
-        Error::BaseDirectory(err)
-    }
-}
-
-#[cfg(windows)]
-impl From<app_dirs::AppDirsError> for Error {
-    fn from(err: app_dirs::AppDirsError) -> Error {
-        Error::BaseDirectory(err)
-    }
-}
-
-impl From<String> for Error {
-    fn from(err: String) -> Error {
-        Error::Msg(err)
-    }
-}
-
-impl std::error::Error for Error {
-    fn description(&self) -> &str {
-        match *self {
-            Error::Io(ref err) => err.description(),
-            Error::Msg(ref err) => &err,
-            Error::Parse(ref _err) => "Error parsing config",
-            Error::Request(ref err) => err.description(),
-            Error::LoadFeed(ref err) => err.description(),
-            Error::ParseFeed(ref _err) => "Error parsing feed",
-            #[cfg(unix)]
-            Error::BaseDirectory(ref err) => err.description(),
-            #[cfg(windows)]
-            Error::BaseDirectory(ref err) => err.description(),
-        }
-    }
->>>>>>> fc9a7c99
 }